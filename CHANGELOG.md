--- conflicted
+++ resolved
@@ -19,17 +19,13 @@
 * ✨ `gateway` has new backend possibilities:
   * `NewRemoteBlocksBackend` allows you to create a gateway backend that uses one or multiple other gateways as backend. These gateways must support RAW block requests (`application/vnd.ipld.raw`), as well as IPNS Record requests (`application/vnd.ipfs.ipns-record`). With this, we also introduced `NewCacheBlockStore`, `NewRemoteBlockstore` and `NewRemoteValueStore`.
   * `NewRemoteCarBackend` allows you to create a gateway backend that uses one or multiple Trustless Gateways as backend. These gateways must support CAR requests (`application/vnd.ipld.car`), as well as the extensions describe in [IPIP-402](https://specs.ipfs.tech/ipips/ipip-0402/). With this, we also introduced `NewCarBackend`, `NewRemoteCarFetcher` and `NewRetryCarFetcher`.
-<<<<<<< HEAD
+* `gateway` now sets the [`Content-Location`](https://developer.mozilla.org/en-US/docs/Web/HTTP/Headers/Content-Location) header for requests with non-default content format, as a result of content negotiation. This allows generic and misconfigured HTTP caches to store Deserialized, CAR and Block responses separately, under distinct cache keys.
+* `gateway` now supports `car-dups`, `car-order` and `car-version` as query parameters in addition to the `application/vnd.ipld.car` parameters sent via `Accept` header. The parameters in the `Accept` header have always priority, but including them in URL simplifies HTTP caching and allows use in `Content-Location` header on CAR responses to maximize interoperability with wide array of HTTP caches.
+* `bitswap/server` now allows to override the default peer ledger with `WithPeerLedger`.
 * ✨ `routing/http`: delegated content and peer routing ([IPIP-378](https://github.com/ipfs/specs/pull/378)) has been implemented. This includes the following additions:
   - `client`: now includes `Provide` and `ProvidePeer` methods, which can be used to provide signed records for content routing and peer routing.
   - `types`: types related to the Announcement schema record have been added. A `types/iter.Filter` utility has also been added if you want to filter on top of an iterator.
-
-=======
-* `gateway` now sets the [`Content-Location`](https://developer.mozilla.org/en-US/docs/Web/HTTP/Headers/Content-Location) header for requests with non-default content format, as a result of content negotiation. This allows generic and misconfigured HTTP caches to store Deserialized, CAR and Block responses separately, under distinct cache keys.
-* `gateway` now supports `car-dups`, `car-order` and `car-version` as query parameters in addition to the `application/vnd.ipld.car` parameters sent via `Accept` header. The parameters in the `Accept` header have always priority, but including them in URL simplifies HTTP caching and allows use in `Content-Location` header on CAR responses to maximize interoperability with wide array of HTTP caches.
-* `bitswap/server` now allows to override the default peer ledger with `WithPeerLedger`.
  
->>>>>>> 0f223aad
 ### Changed
 
 * ✨🛠 `routing/http`: delegated content and peer routing ([IPIP-378](https://github.com/ipfs/specs/pull/378)) has been implemented. This includes the following changes:
